# frozen_string_literal: true

require 'minitest/autorun'
require 'yaml'
require 'rack/lint'
require 'rack/mock'
require 'stringio'

app = Rack::Lint.new(lambda { |env|
  req = Rack::Request.new(env)

  env["mock.postdata"] = env["rack.input"].read
  if req.GET["error"]
    env["rack.errors"].puts req.GET["error"]
    env["rack.errors"].flush
  end

  body = req.head? ? "" : env.to_yaml
  response = Rack::Response.new(body,
                     req.GET["status"] || 200,
                     "Content-Type" => "text/yaml")
  response.set_cookie("session_test", {:value => "session_test", :domain => ".test.com", :path=> "/"})
  response.set_cookie("secure_test", {:value => "secure_test", :domain => ".test.com",  :path => "/", :secure => true})
  response.set_cookie("persistent_test", {:value => "persistent_test", :max_age => 15552000, :path => "/"})
  response.finish
})

describe Rack::MockRequest do
  it "return a MockResponse" do
    res = Rack::MockRequest.new(app).get("")
    res.must_be_kind_of Rack::MockResponse
  end

  it "be able to only return the environment" do
    env = Rack::MockRequest.env_for("")
    env.must_be_kind_of Hash
    env.must_include "rack.version"
  end

  it "return an environment with a path" do
    env = Rack::MockRequest.env_for("http://www.example.com/parse?location[]=1&location[]=2&age_group[]=2")
    env["QUERY_STRING"].must_equal "location[]=1&location[]=2&age_group[]=2"
    env["PATH_INFO"].must_equal "/parse"
    env.must_be_kind_of Hash
    env.must_include "rack.version"
  end

  it "provide sensible defaults" do
    res = Rack::MockRequest.new(app).request

    env = YAML.load(res.body)
    env["REQUEST_METHOD"].must_equal "GET"
    env["SERVER_NAME"].must_equal "example.org"
    env["SERVER_PORT"].must_equal "80"
    env["QUERY_STRING"].must_equal ""
    env["PATH_INFO"].must_equal "/"
    env["SCRIPT_NAME"].must_equal ""
    env["rack.url_scheme"].must_equal "http"
    env["mock.postdata"].must_be :empty?
  end

  it "allow GET/POST/PUT/DELETE/HEAD" do
    res = Rack::MockRequest.new(app).get("", input: "foo")
    env = YAML.load(res.body)
    env["REQUEST_METHOD"].must_equal "GET"

    res = Rack::MockRequest.new(app).post("", input: "foo")
    env = YAML.load(res.body)
    env["REQUEST_METHOD"].must_equal "POST"

    res = Rack::MockRequest.new(app).put("", input: "foo")
    env = YAML.load(res.body)
    env["REQUEST_METHOD"].must_equal "PUT"

    res = Rack::MockRequest.new(app).patch("", input: "foo")
    env = YAML.load(res.body)
    env["REQUEST_METHOD"].must_equal "PATCH"

    res = Rack::MockRequest.new(app).delete("", input: "foo")
    env = YAML.load(res.body)
    env["REQUEST_METHOD"].must_equal "DELETE"

    Rack::MockRequest.env_for("/", method: "HEAD")["REQUEST_METHOD"]
     .must_equal "HEAD"

    Rack::MockRequest.env_for("/", method: "OPTIONS")["REQUEST_METHOD"]
     .must_equal "OPTIONS"
  end

  it "set content length" do
    env = Rack::MockRequest.env_for("/", input: "foo")
    env["CONTENT_LENGTH"].must_equal "3"

    env = Rack::MockRequest.env_for("/", input: StringIO.new("foo"))
    env["CONTENT_LENGTH"].must_equal "3"

    env = Rack::MockRequest.env_for("/", input: Tempfile.new("name").tap { |t| t << "foo" })
    env["CONTENT_LENGTH"].must_equal "3"

    env = Rack::MockRequest.env_for("/", input: IO.pipe.first)
    env["CONTENT_LENGTH"].must_be_nil
  end

  it "allow posting" do
    res = Rack::MockRequest.new(app).get("", input: "foo")
    env = YAML.load(res.body)
    env["mock.postdata"].must_equal "foo"

    res = Rack::MockRequest.new(app).post("", input: StringIO.new("foo"))
    env = YAML.load(res.body)
    env["mock.postdata"].must_equal "foo"
  end

  it "use all parts of an URL" do
    res = Rack::MockRequest.new(app).
      get("https://bla.example.org:9292/meh/foo?bar")
    res.must_be_kind_of Rack::MockResponse

    env = YAML.load(res.body)
    env["REQUEST_METHOD"].must_equal "GET"
    env["SERVER_NAME"].must_equal "bla.example.org"
    env["SERVER_PORT"].must_equal "9292"
    env["QUERY_STRING"].must_equal "bar"
    env["PATH_INFO"].must_equal "/meh/foo"
    env["rack.url_scheme"].must_equal "https"
  end

  it "set SSL port and HTTP flag on when using https" do
    res = Rack::MockRequest.new(app).
      get("https://example.org/foo")
    res.must_be_kind_of Rack::MockResponse

    env = YAML.load(res.body)
    env["REQUEST_METHOD"].must_equal "GET"
    env["SERVER_NAME"].must_equal "example.org"
    env["SERVER_PORT"].must_equal "443"
    env["QUERY_STRING"].must_equal ""
    env["PATH_INFO"].must_equal "/foo"
    env["rack.url_scheme"].must_equal "https"
    env["HTTPS"].must_equal "on"
  end

  it "prepend slash to uri path" do
    res = Rack::MockRequest.new(app).
      get("foo")
    res.must_be_kind_of Rack::MockResponse

    env = YAML.load(res.body)
    env["REQUEST_METHOD"].must_equal "GET"
    env["SERVER_NAME"].must_equal "example.org"
    env["SERVER_PORT"].must_equal "80"
    env["QUERY_STRING"].must_equal ""
    env["PATH_INFO"].must_equal "/foo"
    env["rack.url_scheme"].must_equal "http"
  end

  it "properly convert method name to an uppercase string" do
    res = Rack::MockRequest.new(app).request(:get)
    env = YAML.load(res.body)
    env["REQUEST_METHOD"].must_equal "GET"
  end

  it "accept params and build query string for GET requests" do
    res = Rack::MockRequest.new(app).get("/foo?baz=2", params: { foo: { bar: "1" } })
    env = YAML.load(res.body)
    env["REQUEST_METHOD"].must_equal "GET"
    env["QUERY_STRING"].must_include "baz=2"
    env["QUERY_STRING"].must_include "foo[bar]=1"
    env["PATH_INFO"].must_equal "/foo"
    env["mock.postdata"].must_equal ""
  end

  it "accept raw input in params for GET requests" do
    res = Rack::MockRequest.new(app).get("/foo?baz=2", params: "foo[bar]=1")
    env = YAML.load(res.body)
    env["REQUEST_METHOD"].must_equal "GET"
    env["QUERY_STRING"].must_include "baz=2"
    env["QUERY_STRING"].must_include "foo[bar]=1"
    env["PATH_INFO"].must_equal "/foo"
    env["mock.postdata"].must_equal ""
  end

  it "accept params and build url encoded params for POST requests" do
    res = Rack::MockRequest.new(app).post("/foo", params: { foo: { bar: "1" } })
    env = YAML.load(res.body)
    env["REQUEST_METHOD"].must_equal "POST"
    env["QUERY_STRING"].must_equal ""
    env["PATH_INFO"].must_equal "/foo"
    env["CONTENT_TYPE"].must_equal "application/x-www-form-urlencoded"
    env["mock.postdata"].must_equal "foo[bar]=1"
  end

  it "accept raw input in params for POST requests" do
    res = Rack::MockRequest.new(app).post("/foo", params: "foo[bar]=1")
    env = YAML.load(res.body)
    env["REQUEST_METHOD"].must_equal "POST"
    env["QUERY_STRING"].must_equal ""
    env["PATH_INFO"].must_equal "/foo"
    env["CONTENT_TYPE"].must_equal "application/x-www-form-urlencoded"
    env["mock.postdata"].must_equal "foo[bar]=1"
  end

  it "accept params and build multipart encoded params for POST requests" do
    files = Rack::Multipart::UploadedFile.new(File.join(File.dirname(__FILE__), "multipart", "file1.txt"))
    res = Rack::MockRequest.new(app).post("/foo", params: { "submit-name" => "Larry", "files" => files })
    env = YAML.load(res.body)
    env["REQUEST_METHOD"].must_equal "POST"
    env["QUERY_STRING"].must_equal ""
    env["PATH_INFO"].must_equal "/foo"
    env["CONTENT_TYPE"].must_equal "multipart/form-data; boundary=AaB03x"
    # The gsub accounts for differences in YAMLs affect on the data.
    env["mock.postdata"].gsub("\r", "").length.must_equal 206
  end

  it "behave valid according to the Rack spec" do
    url = "https://bla.example.org:9292/meh/foo?bar"
    Rack::MockRequest.new(app).get(url, lint: true).
      must_be_kind_of Rack::MockResponse
  end

  it "call close on the original body object" do
    called = false
    body   = Rack::BodyProxy.new(['hi']) { called = true }
    capp   = proc { |e| [200, { 'Content-Type' => 'text/plain' }, body] }
    called.must_equal false
    Rack::MockRequest.new(capp).get('/', lint: true)
    called.must_equal true
  end

  it "defaults encoding to ASCII 8BIT" do
    req = Rack::MockRequest.env_for("/foo")

    keys = [
        Rack::REQUEST_METHOD,
        Rack::SERVER_NAME,
        Rack::SERVER_PORT,
        Rack::QUERY_STRING,
        Rack::PATH_INFO,
        Rack::HTTPS,
        Rack::RACK_URL_SCHEME
    ]
    keys.each do |k|
      assert_equal Encoding::ASCII_8BIT, req[k].encoding
    end
  end
end

describe Rack::MockResponse do
  it "provide access to the HTTP status" do
    res = Rack::MockRequest.new(app).get("")
    res.must_be :successful?
    res.must_be :ok?

    res = Rack::MockRequest.new(app).get("/?status=404")
    res.wont_be :successful?
    res.must_be :client_error?
    res.must_be :not_found?

    res = Rack::MockRequest.new(app).get("/?status=501")
    res.wont_be :successful?
    res.must_be :server_error?

    res = Rack::MockRequest.new(app).get("/?status=307")
    res.must_be :redirect?

    res = Rack::MockRequest.new(app).get("/?status=201", lint: true)
    res.must_be :empty?
  end

  it "provide access to the HTTP headers" do
    res = Rack::MockRequest.new(app).get("")
    res.must_include "Content-Type"
    res.headers["Content-Type"].must_equal "text/yaml"
    res.original_headers["Content-Type"].must_equal "text/yaml"
    res["Content-Type"].must_equal "text/yaml"
    res.content_type.must_equal "text/yaml"
    res.content_length.wont_equal 0
    res.location.must_be_nil
  end

<<<<<<< HEAD
  it "provide access to the HTTP body" do
=======
  should "provide access to session cookies" do
    res = Rack::MockRequest.new(app).get("")
    session_cookie = res.cookie("session_test")
    session_cookie.value[0].should.equal "session_test"
    session_cookie.domain.should.equal ".test.com"
    session_cookie.path.should.equal "/"
    session_cookie.secure.should.equal false
    session_cookie.expires.should.be.nil
  end

  should "provide access to persistent cookies" do
    res = Rack::MockRequest.new(app).get("")
    persistent_cookie = res.cookie("persistent_test")
    persistent_cookie.value[0].should.equal "persistent_test"
    persistent_cookie.domain.should.be.nil
    persistent_cookie.path.should.equal "/"
    persistent_cookie.secure.should.equal false
    persistent_cookie.expires.should.not.be.nil
    persistent_cookie.expires.should.be < (Time.now + 15552000)
  end

  should "provide access to secure cookies" do
    res = Rack::MockRequest.new(app).get("")
    secure_cookie = res.cookie("secure_test")
    secure_cookie.value[0].should.equal "secure_test"
    secure_cookie.domain.should.equal ".test.com"
    secure_cookie.path.should.equal "/"
    secure_cookie.secure.should.equal true
    secure_cookie.expires.should.be.nil
  end

  should "return nil if a non existent cookie is requested" do
    res = Rack::MockRequest.new(app).get("")
    res.cookie("i_dont_exist").should.be.nil
  end

  should "provide access to the HTTP body" do
>>>>>>> 9c9b6548
    res = Rack::MockRequest.new(app).get("")
    res.body.must_match(/rack/)
    assert_match(res, /rack/)
  end

  it "provide access to the Rack errors" do
    res = Rack::MockRequest.new(app).get("/?error=foo", lint: true)
    res.must_be :ok?
    res.errors.wont_be :empty?
    res.errors.must_include "foo"
  end

  it "allow calling body.close afterwards" do
    # this is exactly what rack-test does
    body = StringIO.new("hi")
    res = Rack::MockResponse.new(200, {}, body)
    body.close if body.respond_to?(:close)
    res.body.must_equal 'hi'
  end

  it "optionally make Rack errors fatal" do
    lambda {
      Rack::MockRequest.new(app).get("/?error=foo", fatal: true)
    }.must_raise Rack::MockRequest::FatalWarning
  end
end

describe Rack::MockResponse, 'headers' do
  before do
    @res = Rack::MockRequest.new(app).get('')
    @res.set_header 'FOO', '1'
  end

  it 'has_header?' do
    lambda { @res.has_header? nil }.must_raise NoMethodError

    @res.has_header?('FOO').must_equal true
    @res.has_header?('Foo').must_equal true
  end

  it 'get_header' do
    lambda { @res.get_header nil }.must_raise NoMethodError

    @res.get_header('FOO').must_equal '1'
    @res.get_header('Foo').must_equal '1'
  end

  it 'set_header' do
    lambda { @res.set_header nil, '1' }.must_raise NoMethodError

    @res.set_header('FOO', '2').must_equal '2'
    @res.get_header('FOO').must_equal '2'

    @res.set_header('Foo', '3').must_equal '3'
    @res.get_header('Foo').must_equal '3'
    @res.get_header('FOO').must_equal '3'

    @res.set_header('FOO', nil).must_be_nil
    @res.get_header('FOO').must_be_nil
    @res.has_header?('FOO').must_equal true
  end

  it 'add_header' do
    lambda { @res.add_header nil, '1' }.must_raise NoMethodError

    # Sets header on first addition
    @res.add_header('FOO', '1').must_equal '1,1'
    @res.get_header('FOO').must_equal '1,1'

    # Ignores nil additions
    @res.add_header('FOO', nil).must_equal '1,1'
    @res.get_header('FOO').must_equal '1,1'

    # Converts additions to strings
    @res.add_header('FOO', 2).must_equal '1,1,2'
    @res.get_header('FOO').must_equal '1,1,2'

    # Respects underlying case-sensitivity
    @res.add_header('Foo', 'yep').must_equal '1,1,2,yep'
    @res.get_header('Foo').must_equal '1,1,2,yep'
    @res.get_header('FOO').must_equal '1,1,2,yep'
  end

  it 'delete_header' do
    lambda { @res.delete_header nil }.must_raise NoMethodError

    @res.delete_header('FOO').must_equal '1'
    @res.has_header?('FOO').must_equal false

    @res.has_header?('Foo').must_equal false
    @res.delete_header('Foo').must_be_nil
  end
end<|MERGE_RESOLUTION|>--- conflicted
+++ resolved
@@ -16,12 +16,14 @@
   end
 
   body = req.head? ? "" : env.to_yaml
-  response = Rack::Response.new(body,
-                     req.GET["status"] || 200,
-                     "Content-Type" => "text/yaml")
-  response.set_cookie("session_test", {:value => "session_test", :domain => ".test.com", :path=> "/"})
-  response.set_cookie("secure_test", {:value => "secure_test", :domain => ".test.com",  :path => "/", :secure => true})
-  response.set_cookie("persistent_test", {:value => "persistent_test", :max_age => 15552000, :path => "/"})
+  response = Rack::Response.new(
+    body,
+    req.GET["status"] || 200,
+    "Content-Type" => "text/yaml"
+  )
+  response.set_cookie("session_test", { value: "session_test", domain: ".test.com", path: "/" })
+  response.set_cookie("secure_test", { value: "secure_test", domain: ".test.com",  path: "/", secure: true })
+  response.set_cookie("persistent_test", { value: "persistent_test", max_age: 15552000, path: "/" })
   response.finish
 })
 
@@ -81,10 +83,10 @@
     env["REQUEST_METHOD"].must_equal "DELETE"
 
     Rack::MockRequest.env_for("/", method: "HEAD")["REQUEST_METHOD"]
-     .must_equal "HEAD"
+      .must_equal "HEAD"
 
     Rack::MockRequest.env_for("/", method: "OPTIONS")["REQUEST_METHOD"]
-     .must_equal "OPTIONS"
+      .must_equal "OPTIONS"
   end
 
   it "set content length" do
@@ -231,13 +233,13 @@
     req = Rack::MockRequest.env_for("/foo")
 
     keys = [
-        Rack::REQUEST_METHOD,
-        Rack::SERVER_NAME,
-        Rack::SERVER_PORT,
-        Rack::QUERY_STRING,
-        Rack::PATH_INFO,
-        Rack::HTTPS,
-        Rack::RACK_URL_SCHEME
+      Rack::REQUEST_METHOD,
+      Rack::SERVER_NAME,
+      Rack::SERVER_PORT,
+      Rack::QUERY_STRING,
+      Rack::PATH_INFO,
+      Rack::HTTPS,
+      Rack::RACK_URL_SCHEME
     ]
     keys.each do |k|
       assert_equal Encoding::ASCII_8BIT, req[k].encoding
@@ -278,47 +280,43 @@
     res.location.must_be_nil
   end
 
-<<<<<<< HEAD
+  it "provide access to session cookies" do
+    res = Rack::MockRequest.new(app).get("")
+    session_cookie = res.cookie("session_test")
+    session_cookie.value[0].must_equal "session_test"
+    session_cookie.domain.must_equal ".test.com"
+    session_cookie.path.must_equal "/"
+    session_cookie.secure.must_equal false
+    session_cookie.expires.must_be_nil
+  end
+
+  it "provide access to persistent cookies" do
+    res = Rack::MockRequest.new(app).get("")
+    persistent_cookie = res.cookie("persistent_test")
+    persistent_cookie.value[0].must_equal "persistent_test"
+    persistent_cookie.domain.must_be_nil
+    persistent_cookie.path.must_equal "/"
+    persistent_cookie.secure.must_equal false
+    persistent_cookie.expires.wont_be_nil
+    persistent_cookie.expires.must_be :<, (Time.now + 15552000)
+  end
+
+  it "provide access to secure cookies" do
+    res = Rack::MockRequest.new(app).get("")
+    secure_cookie = res.cookie("secure_test")
+    secure_cookie.value[0].must_equal "secure_test"
+    secure_cookie.domain.must_equal ".test.com"
+    secure_cookie.path.must_equal "/"
+    secure_cookie.secure.must_equal true
+    secure_cookie.expires.must_be_nil
+  end
+
+  it "return nil if a non existent cookie is requested" do
+    res = Rack::MockRequest.new(app).get("")
+    res.cookie("i_dont_exist").must_be_nil
+  end
+
   it "provide access to the HTTP body" do
-=======
-  should "provide access to session cookies" do
-    res = Rack::MockRequest.new(app).get("")
-    session_cookie = res.cookie("session_test")
-    session_cookie.value[0].should.equal "session_test"
-    session_cookie.domain.should.equal ".test.com"
-    session_cookie.path.should.equal "/"
-    session_cookie.secure.should.equal false
-    session_cookie.expires.should.be.nil
-  end
-
-  should "provide access to persistent cookies" do
-    res = Rack::MockRequest.new(app).get("")
-    persistent_cookie = res.cookie("persistent_test")
-    persistent_cookie.value[0].should.equal "persistent_test"
-    persistent_cookie.domain.should.be.nil
-    persistent_cookie.path.should.equal "/"
-    persistent_cookie.secure.should.equal false
-    persistent_cookie.expires.should.not.be.nil
-    persistent_cookie.expires.should.be < (Time.now + 15552000)
-  end
-
-  should "provide access to secure cookies" do
-    res = Rack::MockRequest.new(app).get("")
-    secure_cookie = res.cookie("secure_test")
-    secure_cookie.value[0].should.equal "secure_test"
-    secure_cookie.domain.should.equal ".test.com"
-    secure_cookie.path.should.equal "/"
-    secure_cookie.secure.should.equal true
-    secure_cookie.expires.should.be.nil
-  end
-
-  should "return nil if a non existent cookie is requested" do
-    res = Rack::MockRequest.new(app).get("")
-    res.cookie("i_dont_exist").should.be.nil
-  end
-
-  should "provide access to the HTTP body" do
->>>>>>> 9c9b6548
     res = Rack::MockRequest.new(app).get("")
     res.body.must_match(/rack/)
     assert_match(res, /rack/)
