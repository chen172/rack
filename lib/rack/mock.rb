--- conflicted
+++ resolved
@@ -166,11 +166,7 @@
     def initialize(status, headers, body, errors = StringIO.new(""))
       @original_headers = headers
       @errors           = errors.string if errors.respond_to?(:string)
-<<<<<<< HEAD
-=======
-      @body_string      = nil
       @cookies = parse_cookies_from_header
->>>>>>> 9c9b6548
 
       super(body, status, headers)
     end
@@ -214,12 +210,13 @@
         set_cookie_header.split("\n").each do |cookie|
           cookie_name, cookie_filling = cookie.split('=', 2)
           cookie_attributes = identify_cookie_attributes cookie_filling
-          parsed_cookie = CGI::Cookie.new('name' => cookie_name.strip,
-                                          'value' => cookie_attributes.fetch('value'),
-                                          'path' => cookie_attributes.fetch('path', nil),
-                                          'domain' => cookie_attributes.fetch('domain', nil),
-                                          'expires' => cookie_attributes.fetch('expires', nil),
-                                          'secure' => cookie_attributes.fetch('secure', false)
+          parsed_cookie = CGI::Cookie.new(
+            'name' => cookie_name.strip,
+            'value' => cookie_attributes.fetch('value'),
+            'path' => cookie_attributes.fetch('path', nil),
+            'domain' => cookie_attributes.fetch('domain', nil),
+            'expires' => cookie_attributes.fetch('expires', nil),
+            'secure' => cookie_attributes.fetch('secure', false)
           )
           cookies.store(cookie_name, parsed_cookie)
         end
