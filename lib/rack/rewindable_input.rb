# -*- encoding: binary -*-
require 'tempfile'
require 'rack/utils'

module Rack
  # Class which can make any IO object rewindable, including non-rewindable ones. It does
  # this by buffering the data into a tempfile, which is rewindable.
  #
  # rack.input is required to be rewindable, so if your input stream IO is non-rewindable
  # by nature (e.g. a pipe or a socket) then you can wrap it in an object of this class
  # to easily make it rewindable.
  #
  # Don't forget to call #close when you're done. This frees up temporary resources that
  # RewindableInput uses, though it does *not* close the original IO object.
  class RewindableInput
    def initialize(io)
      @io = io
      @rewindable_io = nil
      @unlinked = false
    end

    def gets
      make_rewindable unless @rewindable_io
      @rewindable_io.gets
    end

    def read(*args)
      make_rewindable unless @rewindable_io
      @rewindable_io.read(*args)
    end

    def each(&block)
      make_rewindable unless @rewindable_io
      @rewindable_io.each(&block)
    end

    def rewind
      make_rewindable unless @rewindable_io
      @rewindable_io.rewind
    end

    # Closes this RewindableInput object without closing the originally
    # wrapped IO oject. Cleans up any temporary resources that this RewindableInput
    # has created.
    #
    # This method may be called multiple times. It does nothing on subsequent calls.
    def close
      if @rewindable_io
        if @unlinked
          @rewindable_io.close
        else
          @rewindable_io.close!
        end
        @rewindable_io = nil
      end
    end

    private

    # Ruby's Tempfile class has a bug. Subclass it and fix it.
    class Tempfile < ::Tempfile
      def _close
        @tmpfile.close if @tmpfile
        @data[1] = nil if @data
        @tmpfile = nil
      end
    end

    def make_rewindable
      # Buffer all data into a tempfile. Since this tempfile is private to this
      # RewindableInput object, we chmod it so that nobody else can read or write
      # it. On POSIX filesystems we also unlink the file so that it doesn't
      # even have a file entry on the filesystem anymore, though we can still
      # access it because we have the file handle open.
      @rewindable_io = Tempfile.new('RackRewindableInput')
      @rewindable_io.chmod(0000)
      @rewindable_io.set_encoding(Encoding::BINARY) if @rewindable_io.respond_to?(:set_encoding)
      @rewindable_io.binmode
      if filesystem_has_posix_semantics?
        @rewindable_io.unlink
        raise 'Unlink failed. IO closed.' if @rewindable_io.closed?
        @unlinked = true
      end

<<<<<<< HEAD
      buf = ""
      while @io.read(1024 * 4, buf)
        while (n = @rewindable_io.write(buf)) != Rack::Utils.bytesize(buf)
          buf.slice!(0...n)
=======
      buffer = ""
      while @io.read(1024 * 4, buffer)
        entire_buffer_written_out = false
        while !entire_buffer_written_out
          written = @rewindable_io.write(buffer)
          entire_buffer_written_out = written == buffer.size
          if !entire_buffer_written_out
            buffer.slice!(0 .. written - 1)
          end
>>>>>>> 8ec26961
        end
      end
      @rewindable_io.rewind
    end
<<<<<<< HEAD
=======

    def filesystem_has_posix_semantics?
      RUBY_PLATFORM !~ /(mswin|mingw|cygwin|java)/
    end
>>>>>>> 8ec26961
  end
end<|MERGE_RESOLUTION|>--- conflicted
+++ resolved
@@ -82,32 +82,22 @@
         @unlinked = true
       end
 
-<<<<<<< HEAD
-      buf = ""
-      while @io.read(1024 * 4, buf)
-        while (n = @rewindable_io.write(buf)) != Rack::Utils.bytesize(buf)
-          buf.slice!(0...n)
-=======
       buffer = ""
       while @io.read(1024 * 4, buffer)
         entire_buffer_written_out = false
         while !entire_buffer_written_out
           written = @rewindable_io.write(buffer)
-          entire_buffer_written_out = written == buffer.size
+          entire_buffer_written_out = written == Rack::Utils.bytesize(buffer)
           if !entire_buffer_written_out
             buffer.slice!(0 .. written - 1)
           end
->>>>>>> 8ec26961
         end
       end
       @rewindable_io.rewind
     end
-<<<<<<< HEAD
-=======
 
     def filesystem_has_posix_semantics?
       RUBY_PLATFORM !~ /(mswin|mingw|cygwin|java)/
     end
->>>>>>> 8ec26961
   end
 end